--- conflicted
+++ resolved
@@ -1027,11 +1027,8 @@
         ContractActive,
         UnexpectedTimestamp,
         NoSubscription,
-<<<<<<< HEAD
         NoFreeTier,
-=======
         DDNNotFound,
->>>>>>> d05d9db6
     }
 
     pub type Result<T> = core::result::Result<T, Error>;
